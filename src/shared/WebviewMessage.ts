import { z } from "zod"
import { ApiConfiguration, ApiProvider } from "./api"
import { Mode, PromptComponent, ModeConfig } from "./modes"

export type ClineAskResponse = "yesButtonClicked" | "noButtonClicked" | "messageResponse"

export type PromptMode = Mode | "enhance"

export type AudioType = "notification" | "celebration" | "progress_loop"

export interface WebviewMessage {
	type:
		| "apiConfiguration"
		| "currentApiConfigName"
		| "saveApiConfiguration"
		| "upsertApiConfiguration"
		| "deleteApiConfiguration"
		| "loadApiConfiguration"
		| "renameApiConfiguration"
		| "getListApiConfiguration"
		| "customInstructions"
		| "allowedCommands"
		| "alwaysAllowReadOnly"
		| "alwaysAllowWrite"
		| "alwaysAllowExecute"
		| "webviewDidLaunch"
		| "newTask"
		| "askResponse"
		| "clearTask"
		| "didShowAnnouncement"
		| "selectImages"
		| "exportCurrentTask"
		| "showTaskWithId"
		| "deleteTaskWithId"
		| "exportTaskWithId"
		| "resetState"
		| "requestOllamaModels"
		| "requestLmStudioModels"
		| "openImage"
		| "openFile"
		| "openMention"
		| "cancelTask"
		| "refreshOpenRouterModels"
		| "refreshGlamaModels"
		| "refreshUnboundModels"
		| "refreshRequestyModels"
		| "refreshOpenAiModels"
		| "alwaysAllowBrowser"
		| "alwaysAllowMcp"
		| "alwaysAllowModeSwitch"
		| "playSound"
		| "soundEnabled"
		| "soundVolume"
		| "diffEnabled"
		| "enableCheckpoints"
		| "browserViewportSize"
		| "screenshotQuality"
		| "openMcpSettings"
		| "restartMcpServer"
		| "toggleToolAlwaysAllow"
		| "toggleMcpServer"
		| "updateMcpTimeout"
		| "fuzzyMatchThreshold"
		| "preferredLanguage"
		| "writeDelayMs"
		| "enhancePrompt"
		| "enhancedPrompt"
		| "draggedImages"
		| "deleteMessage"
		| "terminalOutputLineLimit"
		| "mcpEnabled"
		| "enableMcpServerCreation"
		| "searchCommits"
		| "alwaysApproveResubmit"
		| "requestDelaySeconds"
		| "rateLimitSeconds"
		| "setApiConfigPassword"
		| "requestVsCodeLmModels"
		| "mode"
		| "updatePrompt"
		| "updateSupportPrompt"
		| "resetSupportPrompt"
		| "getSystemPrompt"
		| "copySystemPrompt"
		| "systemPrompt"
		| "enhancementApiConfigId"
		| "updateExperimental"
		| "autoApprovalEnabled"
		| "updateCustomMode"
		| "deleteCustomMode"
		| "setopenAiCustomModelInfo"
		| "openCustomModesSettings"
		| "checkpointDiff"
		| "checkpointRestore"
		| "deleteMcpServer"
		| "maxOpenTabsContext"
<<<<<<< HEAD
		| "humanRelayResponse"
		| "humanRelayCancel"
=======
		| "browserToolEnabled"
>>>>>>> 3168b1e1
	text?: string
	disabled?: boolean
	askResponse?: ClineAskResponse
	apiConfiguration?: ApiConfiguration
	images?: string[]
	bool?: boolean
	value?: number
	commands?: string[]
	audioType?: AudioType
	serverName?: string
	toolName?: string
	alwaysAllow?: boolean
	mode?: Mode
	promptMode?: PromptMode
	customPrompt?: PromptComponent
	dataUrls?: string[]
	values?: Record<string, any>
	query?: string
	slug?: string
	modeConfig?: ModeConfig
	timeout?: number
	payload?: WebViewMessagePayload
	source?: "global" | "project"
	requestId?: string
}

// Human relay related message types
export interface HumanRelayResponseMessage extends WebviewMessage {
	type: "humanRelayResponse"
	requestId: string
	text: string
}

export interface HumanRelayCancelMessage extends WebviewMessage {
	type: "humanRelayCancel"
	requestId: string
}

export const checkoutDiffPayloadSchema = z.object({
	ts: z.number(),
	commitHash: z.string(),
	mode: z.enum(["full", "checkpoint"]),
})

export type CheckpointDiffPayload = z.infer<typeof checkoutDiffPayloadSchema>

export const checkoutRestorePayloadSchema = z.object({
	ts: z.number(),
	commitHash: z.string(),
	mode: z.enum(["preview", "restore"]),
})

export type CheckpointRestorePayload = z.infer<typeof checkoutRestorePayloadSchema>

export type WebViewMessagePayload = CheckpointDiffPayload | CheckpointRestorePayload<|MERGE_RESOLUTION|>--- conflicted
+++ resolved
@@ -94,12 +94,9 @@
 		| "checkpointRestore"
 		| "deleteMcpServer"
 		| "maxOpenTabsContext"
-<<<<<<< HEAD
 		| "humanRelayResponse"
 		| "humanRelayCancel"
-=======
 		| "browserToolEnabled"
->>>>>>> 3168b1e1
 	text?: string
 	disabled?: boolean
 	askResponse?: ClineAskResponse
